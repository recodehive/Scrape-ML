<img src="https://raw.githubusercontent.com/sanjay-kv/Semi-supervised-sequence-learning-Project/main/imdb_review_scrapping/Header_images/Imdb_scrapping.png" align="center"/>

<h1 align="center">IMDB Movie review Scraping</h1>
<blockquote align="center">Scraping the movie review ✏️ using python programming language💻.  </blockquote>
<<<<<<< HEAD
<p align="center">For new data generation <b>Semi-supervised-sequence-learning-Project</b> we have written a python script to fetch📊, data from the 💻, imdb website and converted into txt files. </p>
=======
<p align="center">This project aims to replicate the Semi-supervised-sequence-learning-Project on a new dataset generated through scraping IMDb movie reviews. The generated data will be utilized for further analysis and exploration. 
 </p>
>>>>>>> 14c1d759



# Introduction

**`Semi-supervised-sequence-learning-Project`** :computer: The IMDb Movie Review Scraping project aims to gather a new dataset by automatically extracting movie reviews from IMDb. This dataset will support various natural language processing tasks, including sentiment analysis and recommendation systems. Using web scraping techniques, such as Beautiful Soup, movie reviews are collected, preprocessed, and structured into a CSV format suitable for analysis, including Support Vector Machine classification.

- The following script includes the following.
<<<<<<< HEAD
- `Movie_review_imdb_scrapping.ipynb` - Script to scrape the data from imdb website
- `rename_files.ipynb` - Script to rename the scrapped text files as per the requirements
- `convert_texts_to_csv.ipynb` - Python script to make a CSV file from the txt files for SVM processing
=======
- `Movie_review_imdb_scrapping.ipynb` - Script to scrape the data from IMDb website
- `rename_files.ipynb` - Script to rename the scraped text files as per the requirements
- `convert_texts_to_csv.ipynb` - Python script for converting the scraped text files into a CSV format suitable for SVM processing
>>>>>>> 14c1d759



## Dependencies

Ensure Beautifulsoup is installed using `pip install beautifulsoup4`

## Installation

**1️⃣ Fork the `Semi-supervised-sequence-learning-Project/` repository**  
Follow these instructions on [how to fork a repository](https://help.github.com/en/articles/fork-a-repo)

**2️⃣ Cloning the repository**  
Once you have set up your fork of the `/Semi-supervised-sequence-learning-Project` repository, you'll want to clone it to your local machine. This is so you can make and test all of your personal edits before adding it to the master version of `/Semi-supervised-sequence-learning-Project`.

Navigate to the location on your computer where you want to host your code. Once in the appropriate folder, run the following command to clone the repository to your local machine.

```
git clone git@github.com:your-username/sanjay-kv/Semi-supervised-sequence-learning-Project.git
```

## Final Dataset

1️⃣ Here is the Link to **Final Dataset:** [Drive Link](https://drive.google.com/file/d/1sTNAeuy-99Hao0V5AOVznLXyDJC2zuFn/view?usp=sharing)


<|MERGE_RESOLUTION|>--- conflicted
+++ resolved
@@ -2,12 +2,11 @@
 
 <h1 align="center">IMDB Movie review Scraping</h1>
 <blockquote align="center">Scraping the movie review ✏️ using python programming language💻.  </blockquote>
-<<<<<<< HEAD
+
 <p align="center">For new data generation <b>Semi-supervised-sequence-learning-Project</b> we have written a python script to fetch📊, data from the 💻, imdb website and converted into txt files. </p>
-=======
 <p align="center">This project aims to replicate the Semi-supervised-sequence-learning-Project on a new dataset generated through scraping IMDb movie reviews. The generated data will be utilized for further analysis and exploration. 
  </p>
->>>>>>> 14c1d759
+
 
 
 
@@ -16,15 +15,15 @@
 **`Semi-supervised-sequence-learning-Project`** :computer: The IMDb Movie Review Scraping project aims to gather a new dataset by automatically extracting movie reviews from IMDb. This dataset will support various natural language processing tasks, including sentiment analysis and recommendation systems. Using web scraping techniques, such as Beautiful Soup, movie reviews are collected, preprocessed, and structured into a CSV format suitable for analysis, including Support Vector Machine classification.
 
 - The following script includes the following.
-<<<<<<< HEAD
+
 - `Movie_review_imdb_scrapping.ipynb` - Script to scrape the data from imdb website
 - `rename_files.ipynb` - Script to rename the scrapped text files as per the requirements
 - `convert_texts_to_csv.ipynb` - Python script to make a CSV file from the txt files for SVM processing
-=======
+
 - `Movie_review_imdb_scrapping.ipynb` - Script to scrape the data from IMDb website
 - `rename_files.ipynb` - Script to rename the scraped text files as per the requirements
 - `convert_texts_to_csv.ipynb` - Python script for converting the scraped text files into a CSV format suitable for SVM processing
->>>>>>> 14c1d759
+
 
 
 
