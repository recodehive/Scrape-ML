import streamlit as st
import pandas as pd
from utils import analyze_reviews, recommend_movies
from streamlit_lottie import st_lottie 
import json


<<<<<<< HEAD
st.sidebar.header("Upload your CSV!")
st.sidebar.write("Make sure your CSV file contains a 'review' or 'user_review' column.")

uploaded_file = st.sidebar.file_uploader("Choose a CSV file", type="csv")
=======
with open('Movie_Animated.json', encoding='utf-8') as anim_source:
        animation_data = json.load(anim_source)
        st_lottie(animation_data, 1, True, True, "high", 150, -100)
# Adding custom CSS to centralize components and style the headline
st.markdown("""
    <style>
    .centered {
        display: flex;
        justify-content: center;
        align-items: center;
        flex-direction: column;
    }
    .centered .stFileUploader, .centered .stButton, .centered .stDataFrame, .centered .stTable {
        width: 80%;
    }
    .yellow-headline {
        color: yellow;
        text-align: center;
    }
    .line {
        margin: 20px 0;
    }
    </style>
    """, unsafe_allow_html=True)
>>>>>>> 8de65ea2

st.markdown('<div class="centered">', unsafe_allow_html=True)
st.markdown('<h1 class="yellow-headline">Movie Review Analysis</h1>', unsafe_allow_html=True)

# Adding slider to control the length of the line
line_length = st.write("__________________________________________________________________")



uploaded_file = st.file_uploader("Upload your CSV file", type="csv")

if st.button('Enter'):
    def load_data(file):
        try:
            return pd.read_csv(file, encoding='utf-8')
        except UnicodeDecodeError:
<<<<<<< HEAD
            st.error("File encoding not supported. Please upload a CSV file with UTF-8 or Latin1 encoding.")
            return None

if uploaded_file is not None:
    reviews_df = load_data(uploaded_file)

    if reviews_df is not None:
        st.write("Data Preview:")
        st.write(reviews_df.head())

        st.write("Column Names:")
        st.write(reviews_df.columns.tolist())

        # Check for 'review' or 'user_review' columns
        review_column = None
        if 'review' in reviews_df.columns:
            review_column = 'review'
        elif 'user_review' in reviews_df.columns:
            review_column = 'user_review'

        if review_column:
            st.write("Sentiment Analysis:")
            sentiment_df, analyzed_df = analyze_reviews(reviews_df)
            st.write(sentiment_df)

            st.write("Analyzed DataFrame with Sentiments:")
            st.write(analyzed_df.head())

            st.write("Movie Recommendations:")
            recommendations = recommend_movies(analyzed_df)
            st.write(recommendations)
        else:
            st.error("The uploaded CSV file does not contain a 'review' or 'user_review' column.")
else:
    st.write("Please upload a CSV file to proceed.")
    st.write("Make sure your CSV file contains a 'review' or 'user_review' column.")
=======
            try:
                return pd.read_csv(file, encoding='latin1')
            except UnicodeDecodeError:
                st.error("File encoding not supported. Please upload a CSV file with UTF-8 or Latin1 encoding.")
                return None

    if uploaded_file is not None:
        reviews_df = load_data(uploaded_file)

        if reviews_df is not None:
            st.write("Data Preview:")
            st.write(reviews_df.head())

            st.write("Column Names:")
            st.write(reviews_df.columns.tolist())

            # Check for 'review' or 'user-review' columns
            review_column = None
            if 'review' in reviews_df.columns:
                review_column = 'review'
            elif 'user_review' in reviews_df.columns:
                review_column = 'user_review'

            if review_column:
                st.write("Sentiment Analysis:")
                sentiment_df, analyzed_df = analyze_reviews(reviews_df)
                st.write(sentiment_df)

                st.write("Analyzed DataFrame with Sentiments:")
                st.write(analyzed_df.head())

                st.write("Movie Recommendations:")
                recommendations = recommend_movies(analyzed_df)
                st.write(recommendations)
            else:
                st.error("The uploaded CSV file does not contain a 'review' or 'user_review' column.")
    else:
        st.write("Please upload a CSV file to proceed.")

st.markdown('</div>', unsafe_allow_html=True)
>>>>>>> 8de65ea2
<|MERGE_RESOLUTION|>--- conflicted
+++ resolved
@@ -5,12 +5,12 @@
 import json
 
 
-<<<<<<< HEAD
+
 st.sidebar.header("Upload your CSV!")
 st.sidebar.write("Make sure your CSV file contains a 'review' or 'user_review' column.")
 
 uploaded_file = st.sidebar.file_uploader("Choose a CSV file", type="csv")
-=======
+
 with open('Movie_Animated.json', encoding='utf-8') as anim_source:
         animation_data = json.load(anim_source)
         st_lottie(animation_data, 1, True, True, "high", 150, -100)
@@ -35,7 +35,7 @@
     }
     </style>
     """, unsafe_allow_html=True)
->>>>>>> 8de65ea2
+
 
 st.markdown('<div class="centered">', unsafe_allow_html=True)
 st.markdown('<h1 class="yellow-headline">Movie Review Analysis</h1>', unsafe_allow_html=True)
@@ -52,7 +52,7 @@
         try:
             return pd.read_csv(file, encoding='utf-8')
         except UnicodeDecodeError:
-<<<<<<< HEAD
+
             st.error("File encoding not supported. Please upload a CSV file with UTF-8 or Latin1 encoding.")
             return None
 
@@ -89,7 +89,7 @@
 else:
     st.write("Please upload a CSV file to proceed.")
     st.write("Make sure your CSV file contains a 'review' or 'user_review' column.")
-=======
+
             try:
                 return pd.read_csv(file, encoding='latin1')
             except UnicodeDecodeError:
@@ -130,4 +130,3 @@
         st.write("Please upload a CSV file to proceed.")
 
 st.markdown('</div>', unsafe_allow_html=True)
->>>>>>> 8de65ea2
